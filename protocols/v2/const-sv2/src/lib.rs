--- conflicted
+++ resolved
@@ -35,13 +35,8 @@
 pub const MESSAGE_TYPE_REQUEST_TRANSACTION_DATA_ERROR: u8 = 0x75;
 pub const MESSAGE_TYPE_SUBMIT_SOLUTION: u8 = 0x76;
 // JOB DECLARATION PROTOCOL MESSAGES TYPES
-<<<<<<< HEAD
-pub const MESSAGE_TYPE_ALLOCATE_MINING_TOKEN: u8 = 0x50;
-pub const MESSAGE_TYPE_ALLOCATE_MINING_TOKEN_SUCCESS: u8 = 0x51;
-=======
 pub const MESSAGE_TYPE_ALLOCATE_MINING_JOB_TOKEN: u8 = 0x50;
 pub const MESSAGE_TYPE_ALLOCATE_MINING_JOB_TOKEN_SUCCESS: u8 = 0x51;
->>>>>>> f3b24255
 pub const MESSAGE_TYPE_COMMIT_MINING_JOB: u8 = 0x57;
 pub const MESSAGE_TYPE_COMMIT_MINING_JOB_SUCCESS: u8 = 0x58;
 pub const MESSAGE_TYPE_COMMIT_MINING_JOB_ERROR: u8 = 0x59;
@@ -92,13 +87,8 @@
 pub const CHANNEL_BIT_REQUEST_TRANSACTION_DATA_ERROR: bool = false;
 pub const CHANNEL_BIT_SUBMIT_SOLUTION: bool = false;
 // JOB DECLARATION PROTOCOL MESSAGES CHANNEL BIT
-<<<<<<< HEAD
-pub const CHANNEL_BIT_ALLOCATE_MINING_TOKEN: bool = false;
-pub const CHANNEL_BIT_ALLOCATE_MINING_TOKEN_SUCCESS: bool = false;
-=======
 pub const CHANNEL_BIT_ALLOCATE_MINING_JOB_TOKEN: bool = false;
 pub const CHANNEL_BIT_ALLOCATE_MINING_JOB_TOKEN_SUCCESS: bool = false;
->>>>>>> f3b24255
 pub const CHANNEL_BIT_COMMIT_MINING_JOB: bool = false;
 pub const CHANNEL_BIT_COMMIT_MINING_JOB_SUCCESS: bool = false;
 pub const CHANNEL_BIT_COMMIT_MINING_JOB_ERROR: bool = false;
